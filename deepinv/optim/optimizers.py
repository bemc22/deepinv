--- conflicted
+++ resolved
@@ -33,14 +33,11 @@
             self.fixed_point = FixedPoint(self.iterator, max_iter=max_iter, early_stop=early_stop, crit_conv=crit_conv, verbose=verbose)
 
     def get_init(self, y, physics):
-<<<<<<< HEAD
         r'''
 
 
         '''
-=======
         self.iterator.g_step.prox_g.denoiser.restart = True  # reset the variables of the prox at the beginning of each algo
->>>>>>> 2c5d33d4
         return physics.A_adjoint(y), y
 
     def get_primal_variable(self, x):
